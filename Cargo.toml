[workspace]
resolver = "2"

[workspace.package]
license = "MIT OR Apache-2.0"
edition = "2021"
rust-version = "1.76"  # MSRV
include = [
  "build.rs",
  "src/**/*",
  "Cargo.toml",
  "Cargo.lock",
  "LICENSE*",
  "README.md",
  "benches/**/*",
  "examples/**/*"
]

[workspace.lints.rust]
rust_2018_idioms = "warn"
unreachable_pub = "warn"
unsafe_op_in_unsafe_fn = "warn"
unused_lifetimes = "warn"
unused_macro_rules = "warn"
unused_qualifications = "warn"

[workspace.lints.clippy]
bool_assert_comparison = "allow"
branches_sharing_code = "allow"
checked_conversions = "warn"
collapsible_else_if = "allow"
create_dir = "warn"
dbg_macro = "warn"
debug_assert_with_mut_call = "warn"
doc_markdown = "warn"
empty_enum = "warn"
enum_glob_use = "warn"
exhaustive_enums = "warn"
exhaustive_structs = "warn"
exit = "warn"
expl_impl_clone_on_copy = "warn"
explicit_deref_methods = "warn"
explicit_into_iter_loop = "warn"
fallible_impl_from = "warn"
filter_map_next = "warn"
flat_map_option = "warn"
float_cmp_const = "warn"
fn_params_excessive_bools = "warn"
from_iter_instead_of_collect = "warn"
if_same_then_else = "allow"
implicit_clone = "warn"
imprecise_flops = "warn"
inconsistent_struct_constructor = "warn"
inefficient_to_string = "warn"
infinite_loop = "warn"
invalid_upcast_comparisons = "warn"
items_after_statements = "warn"
large_digit_groups = "warn"
large_stack_arrays = "warn"
large_types_passed_by_value = "warn"
let_and_return = "allow"  # sometimes good to name what you are returning
linkedlist = "warn"
lossy_float_literal = "warn"
macro_use_imports = "warn"
match_wildcard_for_single_variants = "warn"
mem_forget = "warn"
mutex_integer = "warn"
needless_continue = "warn"
needless_for_each = "warn"
negative_feature_names = "warn"
path_buf_push_overwrite = "warn"
ptr_as_ptr = "warn"
rc_mutex = "warn"
redundant_feature_names = "warn"
ref_option_ref = "warn"
rest_pat_in_fully_bound_structs = "warn"
same_functions_in_if_condition = "warn"
self_named_module_files = "warn"
semicolon_if_nothing_returned = "warn"
single_match_else = "warn"
str_to_string = "warn"
string_add = "warn"
string_add_assign = "warn"
string_lit_as_bytes = "warn"
string_to_string = "warn"
todo = "warn"
trait_duplication_in_bounds = "warn"
unwrap_used = "warn"
verbose_file_reads = "warn"
wildcard_imports = "warn"
zero_sized_map_values = "warn"

[package]
name = "cargo-release"
description = "Cargo subcommand for you to smooth your release process."
version = "0.25.6"
repository = "https://github.com/crate-ci/cargo-release"
readme = "README.md"
categories = ["development-tools::cargo-plugins"]
keywords = ["cargo"]
license.workspace = true
edition.workspace = true
rust-version.workspace = true
include.workspace = true

[package.metadata.docs.rs]
all-features = true
rustdoc-args = ["--cfg", "docsrs"]

[package.metadata.release]
pre-release-replacements = [
  {file="README.md", search="Current release: [a-z0-9\\.-]+", replace="Current release: {{version}}"} ,
  {file="CHANGELOG.md", search="Unreleased", replace="{{version}}", min=1},
  {file="CHANGELOG.md", search="\\.\\.\\.HEAD", replace="...{{tag_name}}", exactly=1},
  {file="CHANGELOG.md", search="ReleaseDate", replace="{{date}}", min=1},
  {file="CHANGELOG.md", search="<!-- next-header -->", replace="<!-- next-header -->\n## [Unreleased] - ReleaseDate\n", exactly=1},
  {file="CHANGELOG.md", search="<!-- next-url -->", replace="<!-- next-url -->\n[Unreleased]: https://github.com/crate-ci/cargo-release/compare/{{tag_name}}...HEAD", exactly=1},
]

[features]
# Enabling `vendored-openssl` for `crates-index`
#
# crates-index enables git2/https by default, which in turns enable openssl-sys,
# openssl-probe and libgit2-sys/https (which also pulls on openssl-sys).
#
# Thus, we also need to enable git2/vendored-openssl here to build vendored
# version of openssl in additional to vendored-libgit2 so that `cargo-release`
# can be built without having to install libgit2 or openssl on the system and
# the binary can be run everywhere.
default = ["vendored-libgit2", "vendored-openssl"]
vendored-libgit2 = ["git2/vendored-libgit2"]
vendored-openssl = ["git2/vendored-openssl"]

[dependencies]
cargo_metadata = "0.18"
tame-index = "0.10"
reqwest = { version = "0.11", default-features = false, features = ["blocking", "rustls-tls", "gzip"] }
git2 = { version = "0.18.3", default-features = false }
toml_edit = { version = "0.22.9", features = ["serde"] }
toml = "0.8.12"
serde = { version = "1.0", features = ["derive"] }
semver = "1.0"
quick-error = "2.0"
regex = "1.10"
bstr = "1.9.1"
termcolor = "1.4.1"
maplit = "1.0"
indexmap = "2.2"
time = { version = "0.3", features = ["formatting", "macros"] }
dirs-next = "2.0"
ignore = "0.4"
itertools = "0.12"
once_cell = "1.19.0"
clap = { version = "4.5.4", features = ["derive", "wrap_help"] }
clap-cargo = { version = "0.14.0", features = ["cargo_metadata"] }
log = "0.4"
env_logger = "0.11"
globset = { version = "0.4.14", default-features = false }
dunce = "1.0.4"
trycmd = "0.14.21"
anyhow = "1.0.81"
concolor-control = { version = "0.0.7", features = ["auto"] }
git-conventional = "0.12.6"
similar = "2.5"

[dev-dependencies]
<<<<<<< HEAD
assert_fs = "1.1"
predicates = "3.1"
snapbox = "0.4.16"
cargo-test-macro.git = "https://github.com/rust-lang/cargo"
cargo-test-support.git = "https://github.com/rust-lang/cargo"

[profile.release]
panic = "abort"
codegen-units = 1
=======
automod = "1.0.14"

[lints]
workspace = true
>>>>>>> afd27559
<|MERGE_RESOLUTION|>--- conflicted
+++ resolved
@@ -164,7 +164,6 @@
 similar = "2.5"
 
 [dev-dependencies]
-<<<<<<< HEAD
 assert_fs = "1.1"
 predicates = "3.1"
 snapbox = "0.4.16"
@@ -174,9 +173,6 @@
 [profile.release]
 panic = "abort"
 codegen-units = 1
-=======
-automod = "1.0.14"
 
 [lints]
-workspace = true
->>>>>>> afd27559
+workspace = true