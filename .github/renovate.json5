--- conflicted
+++ resolved
@@ -33,82 +33,33 @@
       matchPackageNames: [
         'rust',
       ],
-      minimumReleaseAge: "336 days",  // 8 releases * 6 weeks per release * 7 days per week
+      minimumReleaseAge: "126 days",  // 3 releases * 6 weeks per release * 7 days per week
       internalChecksFilter: "strict",
     },
     // Goals:
     // - Rollup safe upgrades to reduce CI runner load
     // - Have lockfile and manifest in-sync
     {
-<<<<<<< HEAD
-      "matchManagers": ["cargo"],
-      "matchCurrentVersion": ">=0.1.0",
-      "matchUpdateTypes": ["patch"],
-      "automerge": true,
-      "groupName": "compatible",
-    },
-    {
-      "matchManagers": ["cargo"],
-      "matchCurrentVersion": ">=1.0.0",
-      "matchUpdateTypes": ["minor"],
-      "automerge": true,
-      "groupName": "compatible",
-=======
       matchManagers: [
         'cargo',
-      ],
-      matchDepTypes: [
-        'build-dependencies',
-        'dependencies',
-      ],
-      matchCurrentVersion: '>=0.1.0',
-      matchUpdateTypes: [
-        'patch',
-      ],
-      enabled: false,
-    },
-    {
-      matchManagers: [
-        'cargo',
-      ],
-      matchDepTypes: [
-        'build-dependencies',
-        'dependencies',
-      ],
-      matchCurrentVersion: '>=1.0.0',
-      matchUpdateTypes: [
-        'minor',
-      ],
-      enabled: false,
-    },
-    {
-      matchManagers: [
-        'cargo',
-      ],
-      matchDepTypes: [
-        'dev-dependencies',
       ],
       matchCurrentVersion: '>=0.1.0',
       matchUpdateTypes: [
         'patch',
       ],
       automerge: true,
-      groupName: 'compatible (dev)',
+      groupName: 'compatible',
     },
     {
       matchManagers: [
         'cargo',
-      ],
-      matchDepTypes: [
-        'dev-dependencies',
       ],
       matchCurrentVersion: '>=1.0.0',
       matchUpdateTypes: [
         'minor',
       ],
       automerge: true,
-      groupName: 'compatible (dev)',
->>>>>>> afaba35d
+      groupName: 'compatible',
     },
   ],
 }